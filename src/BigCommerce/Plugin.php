<?php


namespace BigCommerce;

class Plugin {
<<<<<<< HEAD
	const VERSION = '3.8.0';
=======
	const VERSION = '3.8.1';
>>>>>>> 4ad9ac6d

	protected static $_instance;

	/** @var \Pimple\Container */
	protected $container = null;

	/**
	 * @var Container\Provider[]
	 */
	private $providers = [];

	/**
	 * @param \Pimple\Container $container
	 */
	public function __construct( \Pimple\Container $container ) {
		$this->container = $container;
	}

	public function __get( $property ) {
		if ( array_key_exists( $property, $this->providers ) ) {
			return $this->providers[ $property ];
		}

		return null;
	}

	public function init() {
		$this->load_libraries();
		$this->load_functions();
		$this->load_service_providers();
	}

	private function load_libraries() {
	}

	private function load_functions() {
		// Get relative path to this file
		$reviews_file = __DIR__ . '/Functions/reviews.php';

		require_once $reviews_file;
	}

	private function load_service_providers() {
		$this->providers[ 'logger' ]            = new Container\Log();
		$this->providers[ 'accounts' ]          = new Container\Accounts();
		$this->providers[ 'amp' ]               = new Container\Amp();
		$this->providers[ 'analytics' ]         = new Container\Analytics();
		$this->providers[ 'api' ]               = new Container\Api();
		$this->providers[ 'assets' ]            = new Container\Assets();
		$this->providers[ 'cart' ]              = new Container\Cart();
		$this->providers[ 'channels' ]          = new Container\Merchant();
		$this->providers[ 'checkout' ]          = new Container\Checkout();
		$this->providers[ 'cli' ]               = new Container\Cli();
		$this->providers[ 'compat' ]            = new Container\Compatibility();
		$this->providers[ 'currency' ]          = new Container\Currency();
		$this->providers[ 'customizer' ]        = new Container\Theme_Customizer();
		$this->providers[ 'editor' ]            = new Container\Editor();
		$this->providers[ 'forms' ]             = new Container\Forms();
		$this->providers[ 'gift_certificates' ] = new Container\Gift_Certificates();
		$this->providers[ 'import' ]            = new Container\Import();
		$this->providers[ 'nav' ]               = new Container\Nav_Menu();
		$this->providers[ 'pages' ]             = new Container\Pages();
		$this->providers[ 'post_types' ]        = new Container\Post_Types();
		$this->providers[ 'post_meta' ]         = new Container\Post_Meta();
		$this->providers[ 'proxy' ]             = new Container\Proxy();
		$this->providers[ 'rest' ]              = new Container\Rest();
		$this->providers[ 'rewrites' ]          = new Container\Rewrites();
		$this->providers[ 'schema' ]            = new Container\Schema();
		$this->providers[ 'settings' ]          = new Container\Settings();
		$this->providers[ 'shortcodes' ]        = new Container\Shortcodes();
		$this->providers[ 'taxonomies' ]        = new Container\Taxonomies();
		$this->providers[ 'templates' ]         = new Container\Templates();
		$this->providers[ 'widgets' ]           = new Container\Widgets();
		$this->providers[ 'webhooks' ]          = new Container\Webhooks();


		/**
		 * Filter the service providers the power the plugin
		 *
		 * @param Container\Provider[] $providers
		 */
		$this->providers = apply_filters( 'bigcommerce/plugin/providers', $this->providers );

		foreach ( $this->providers as $provider ) {
			$this->container->register( $provider );
		}
	}

	public function container() {
		return $this->container;
	}

	/**
	 * @return string The URL for the plugin's root directory, with a trailing slash
	 */
	public function plugin_dir_url() {
		return plugin_dir_url( $this->container()[ 'plugin_file' ] );
	}

	/**
	 * @return string The file system path for the plugin's root directory, with a trailing slash
	 */
	public function plugin_dir_path() {
		return plugin_dir_path( $this->container()[ 'plugin_file' ] );
	}

	/**
	 * Determines is API credentials have been set, a prerequisite
	 * for much of the plugin functionality.
	 *
	 * @return bool
	 */
	public function credentials_set() {
		return apply_filters( 'bigcommerce/plugin/credentials_set', false );
	}

	/**
	 * @param null|\ArrayAccess $container
	 *
	 * @return self
	 * @throws \Exception
	 */
	public static function instance( $container = null ) {
		if ( ! isset( self::$_instance ) ) {
			if ( empty( $container ) ) {
				throw new \Exception( 'You need to provide a Pimple container' );
			}

			$className       = __CLASS__;
			self::$_instance = new $className( $container );
		}

		return self::$_instance;
	}

	public static function activate() {
		if ( is_network_admin() ) {
			return; // network activated
		}
		if ( ! is_admin() ) {
			return; // not loaded via a normal admin screen
		}

		$wp_list_table = _get_list_table( 'WP_Plugins_List_Table' );
		$action = $wp_list_table->current_action();
		if ( $action === 'activate-selected' ) {
			return; // multiple plugins activated
		}

		if ( defined( 'WP_CLI' ) && WP_CLI ) {
			return; // activated via CLI
		}

		set_transient( 'bigcommerce_activation_redirect', 1, 30 );
	}
}<|MERGE_RESOLUTION|>--- conflicted
+++ resolved
@@ -4,11 +4,7 @@
 namespace BigCommerce;
 
 class Plugin {
-<<<<<<< HEAD
-	const VERSION = '3.8.0';
-=======
 	const VERSION = '3.8.1';
->>>>>>> 4ad9ac6d
 
 	protected static $_instance;
 
