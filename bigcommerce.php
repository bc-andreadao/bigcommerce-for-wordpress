--- conflicted
+++ resolved
@@ -3,11 +3,7 @@
 Plugin Name:  BigCommerce for WordPress
 Description:  Scale your ecommerce business with WordPress on the front-end and BigCommerce on the back end. Free up server resources from things like catalog management, processing payments, and managing fulfillment logistics.
 Author:       BigCommerce
-<<<<<<< HEAD
-Version:      3.8.0
-=======
 Version:      3.8.1
->>>>>>> 4ad9ac6d
 Author URI:   https://www.bigcommerce.com/wordpress
 Requires PHP: 5.6.24
 Text Domain:  bigcommerce
