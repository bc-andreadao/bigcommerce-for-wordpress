# Changelog

<<<<<<< HEAD
=======
## [3.8.1]

### Changed

- Updated embedded checkout SDK to version 1.37.1 to better handle failures from the cart handover.

>>>>>>> 4ad9ac6d
## [3.8.0]

### Added

- Created a mini-cart template. There are two ways to display the mini-cart. (1) Use a
  widget to display the mini-cart in a registered sidebar area. (2) Activate the toggle
  in the theme customizer to display the mini-cart when the cart nav menu icon is clicked.
  The contents of the mini-cart will be loaded asynchronously to avoid deleterious effects
  on page caching plugins. The mini-cart has its own set of templates that can be customized
  independently of the full cart templates.
- Added two more WooCommerce function stubs for compatibility with some themes:
  `wc_get_cart_url()` and `wc_get_checkout_url()`. Each will point to the corresponding
  BigCommerce page for cart or checkout. Props to @mark-netalico.

### Fixed

- Removed an erroneous error message that displayed when updating from version 3.5 or earlier.
  If the site's currency matches the store's default currency, no error message should display
  that says the currency is disabled.

### Changed

- If a product variant has an image, and that variant is purchased, the order history
  page will display that variant's image instead of the default product image.
- Clarified 3.6.0 changelog entry regarding assignment of currencies to channels.

## [3.7.0]

### Added

- When using the WordPress password reset form or updated a user's password from the
  WordPress admin, the new password will be synchronized with the BigCommerce customer
  account for users who's accounts are configured to sync with BigCommerce.
- Added an endpoint to handle abandoned cart recovery. Visitors who abandon their
  carts will receive an email with a link that includes a token to recover the cart.
  On clicking the link, the cart will be restored in the user's new browser session.
- Added new route configurations to point BigCommerce-generated links to pages on the
  WordPress site:
  - `create_account` points to the user registration page
  - `forgot_password` points to the lost password page
  - `account_order_status` points to the order history page
  - `account_new_return` points to the shipping & returns page
  - `recover_abandoned_cart` points to the cart recovery endpoint

### Changed

- If a user account is configured to sync with BigCommerce but the customer ID user
  meta is missing (as may happen if the BigCommerce plugin has been uninstalled and
  reinstalled), a matching customer account may be found by email and used for
  password validation.

## [3.6.0]

### Added

- Added currency selection to the settings screen. Any currencies enabled in the
  BigCommerce admin are available to assign as the currency for the WordPress site.
  When in multi-channel mode, a different currency can be assigned to each channel.
- Added support for custom SEO titles and descriptions. The SEO title set in the
  BigCommerce admin will override the HTML title tag for the product single. The
  SEO description set in the BigCommerce admin will be used to render a meta
  description tag in the page header. Note: If using Yoast SEO, custom descriptions
  set in the Yoast meta box will lead to a duplicate meta tag. To remove the tag
  from this plugin, add the following snipped to a theme or plugin:
  ```
  add_action( 'plugins_loaded', function() {
  	remove_action( 'wp_head', bigcommerce()->post_types->product_page_meta_description, 0 );
  }, 100, 0 );
  ```
- Added support for custom image alt text. The alt text set in the BigCommerce admin will
  be imported into WordPress, where WordPress's standard image rendering functions will
  use it as the value for the `alt` attribute.
- Added a new global JS function to the `bigcommerce_config` global JS object. You can now 
  retrieve the current user's cart ID via JS using `bigcommerce_config.cart.getCartID();`

### Fixed

- Fixed several locations where "bigcommerce" was misspelled as "bigcomerce" in
  text domains, HTML classes, and filter names.

### Changed

- On uninstall of the plugin, pages related to the plugin will have "-uninstalled"
  appended to their slugs when they are set to draft. If the plugin is reinstalled
  later and these pages still exist, they will be republished and "-uninstalled"
  will be removed from the slugs.
- If a product variant has an image, and that variant is added to the cart, the
  cart page will display that variant's image instead of the default product image.
  
### Removed

- Currency formatting settings have been removed. Formatting settings are pulled
  from the BigCommerce currencies API. PHP's intl extension will still be used
  for formatting if it is available.

## [3.5.0]

### Added

- Product pick lists will include a "None" option if that modifier field
  is not required. 
- Added filters to modify the price range and calculated price range of
  a product. `bigcommerce/product/price_range/data` affects the data
  that feeds both. The formatted output can be modified with the filters
  `bigcommerce/product/price_range/formatted` and
  `bigcommerce/product/calculated_price_range/formatted`
- Added hooks to the initialization of the product importer. Use
  `bigcommerce/import/task_list` to modify the list of tasks for the import.
  Use `bigcommerce/import/task_manager/init` to perform additional setup
  actions on the task manager (e.g., register more tasks).
- Added a control to the theme customizer to toggle display of product
  inventory. Inventory can be shown for all products that track inventory,
  or only for products with low inventory. Inventory display is filterable
  per product using the hook `bigcommerce/product/inventory/should_display`.
- Added a webhook to listen for completed checkouts. The webhook will trigger
  the action `bigcommerce/webhooks/checkout_complete`.
- Added support for a omitting products from initial Pricing API calls if they have
  a `.preinitialized` class added to the pricing DOM node. This will allow 3rd 
  party plugins/themes to add this CSS class based on their needs/conditions.  
- Added a toggle in the theme customizer to control display of default
  pricing while waiting for Pricing API responses.

### Fixed

- Fixed the destination URLs for webhooks, which were missing a path component.
- Fixed display of error messaging when attempting to log in with an
  invalid user name.
- When running in multi-channel mode, removing a product from one channel
  could remove its images that were shared with the same product in another
  channel. The images will now stay in place and have their parent post
  adjusted to the surviving product.

### Changed

- The template `components/products/product-price.php` has two new variables
  available: `$price_range` and `$calculated_price_range`. This allows
  filtering of those values beyond what was previously possible. Existing
  templates will continue to work with values pulled from the product
  on render.
- The template `components/products/product-price.php` has a new variable,
  `$visible`, to use in place of the `bc-product__pricing--visible` class.
  This controls whether default pricing can be displayed.
- Default sorting of the Product post type archive and taxonomy archives
  has been changed from "Title A-Z" to "Featured". This can be changed using
  the `bigcommerce/query/default_sort` filter.
- "Featured" sorting now considers the Product's sort order, as set in the
  BigCommerce admin. Featured items will appear first, followed by all other
  items sorted by sort order. If the sort order for a product is not set,
  it is treated as a `10`.
- The template `components/products/inventory-level.php` has two new variables
  available: `$status` and `$label`. This simplifies the template, while
  enabling additional filtering of the values. Existing templates overrides
  will continue to work with values pulled from the product on render.
- If embedded checkout is disabled, the current customer's cart count
  will not display on the cart menu item. The behavior is filterable with
  the `bigcommerce/cart/menu/show_count` hook.
- Pricing API requests for unauthenticated users will use `null` as the
  customer group ID, which uses the default guest group, instead of `0`,
  which uses no group.
- When selecting options and modifiers for a product, we're no longer debouncing
  the clicks and then disabling the fields while a Pricing API call is made.
  Fields remain enabled, and changes will cause previous Pricing API 
  calls that might be pending to abort. 
  
## Deprecated

- The unused constants `\BigCommerce\Cart\Add_To_Cart::CART_COOKIE` and
  `\BigCommerce\Cart\Add_To_Cart::COUNT_COOKIE` are deprecated and will
  be removed in a future version. 
  
### Removed

- The filter `bigcommerce/template/product/archive/default_sort` has been removed.
  Use `bigcommerce/query/default_sort` instead.

## [3.4.1]

### Fixed

- The Pricing API request cache did not properly differentiate based on
  request parameters, sometimes leading to incorrect prices displaying.

## [3.4.0]

### Added

- Created a filter, `bigcommerce/api/ttl`, to control the TTL of the API
  response cache. Caches now default to one hour, but can be overridden
  per request. Requests to the pricing API no longer force a cache flush.
- Added support for sort order on product modifiers. The order will be imported
  from BigCommerce and respected when rendering the product form.
- Added a step to the import process to delete categories and brands that
  were deleted in BigCommerce. This also resolves the issue of a re-created
  category getting a numeric suffix on the slug when the new term is created.
- **Wish Lists**
  - BigCommerce Wish Lists are now part of user accounts.
  - You can create, edit and delete a Wish List as well as add and remove items.
  - You and make your list public or private. Private lists cannot be shared
    and can only be seen by the list owner.
  - Shared Wish Lists are presented as a filtered version of the main product 
    archive.
  - Deleting a Wish List cannot be undone. You will be given a confirmation
    screen before deleting.
  - Wish Lists are currently product ID based and not quantity based.
    Attempting to add the same product to your list will not increase the 
    quantity nor will it duplicate the product in your list. Only one instance
    of a product variant is allowed in a Wish List.

### Fixed

- Product categories and brands will now derive their slugs from the
  "Custom URL" property set in the BigCommerce admin. If a category name
  changes, the WordPress term slug will update to reflect the new name.
- Gutenberg blocks were not able to utilize the drag-and-drop feature 
  due to a conflict with a JS library. This lib has been upgraded and 
  drag-and-drop functionality has been restored.
- Products options and modifiers that contained only a single option would 
  cause the Cart/Buy button to be disabled permanently. This has been been 
  fixed.
- The user meta key `bigcommerce_nav_settings_initialized` was not correctly
  removed when running the plugin uninstaller. This has been fixed.
- Removed the product condition from cart and order history when the product
  is not configured to display its condition.
- Disabled WordPress's kses filters when storing data in the import queue.
  This fixes mangled HTML in some circumstances. Post content is still filtered
  later in the import.
- Upgraded Lodash JS library dependency to the latest version.

### Changed
- Refinery template (`components/catalog/refinery.php`) has removed the 
  wrapper element in favor of the Controller variables. Update your template
  as needed.
- The Gutenberg Product Component Block now has admin previews that contain 
  rendered HTML product content for all component types. When a product ID 
  is not found or is no longer valid, a default message will display letting 
  you know the product is unavailable on the admin side and the theme side.

### Deprecated

- API factory methods for building widget-related clients are deprecated.
  Calls to `Api_Factory::placement()`, `Api_Factory::themeRegions()`, and
  `Api_Factory::widgetTemplate()` should be replaced with `Api_Factory::widget()`.
  These methods will be removed in a future version.

## [3.3.0]

### Changed
- HTML elements can now be used in all text string filters so long as it 
  passes the same `wp_kses` rules used on comments. Previously, HTML inserted
  via filters for text strings was omitted in certain cases.
  For instance, on the ajax add to cart message.


## [3.2.0]

### Added
- Display variant images in the product gallery. Once a specific variant
  is selected, its image will be used as the primary gallery image.
- Added stack traces to the error log when exceptions are thrown during
  the import process
- Added a screen at the end of the onboarding process to guide merchants
  to their next steps.
- Added support for pre-order and non-purchaseable product availability
  settings. Includes two new theme customizer fields to control the text
  for the "Add to Cart"/"Buy Now" buttons when displaying pre-order products.
- Added support for products with hidden prices. They will use the new
  template `components/products/product-hidden-price.php` to not show the price.
- Added a new option for the Product Components block/shortcode for Add To Cart.
  This will output the Add to Cart/Buy Now button and form on any page, including 
  variants if applicable. Example Usage: `[bc-component id="431" type="add_to_cart"]`
- Added a new Channel Select field in the product picker UI in the WP Admin. You can 
  now search for products from any channel you've connected to your WP Store. Selecting
  a channel will initiate a new query immediately and subsequently only produce product
  search results from that channel.

### Fixed
- Fixed import of product descriptions containing HTML links. WordPress
  core was adding `noopener` attributes prematurely, breaking the JSON
  data stored in the queue.
- Fixed a fatal error when updating to version 3.0+ from 2.2.1 or earlier
  while a product import is in progress.

### Changed
- Pass through custom error messages from the API when Add to Cart fails.
  Previously we were returning `null` and using a generic message. We're still
  using the generic message but only when a more specific message is not
  available from the API.
- The template `components/products/product-gallery.php` has changed to
  accommodate variant images.
- The template `components/products/product-form.php` has a new variable
  `$message` containing the pre-order message to display for the product.
- The `bigcommerce/customer/group_id` filter will be called from
  `\BigCommerce\Accounts\Customer::get_group_id()`, even when the current
  user is logged out or does not have a customer ID.

## [3.1.0]

### Added
- Added a button to reset channel listing overrides, enabling editors to
  reconnect a product to the base product for future updates.
- Added a button to immediately re-sync a product. Editors can import the
  latest changes from the BigCommerce API for that product without running
  a full import on the entire catalog.
- Added a missing entry to the 3.0.0 changelog regarding fixing the uninstaller.
- Added a method to fetch customer group info. `$customer->get_group()->get_info()`
- Created an option to toggle synchronization of analytics settings.
- Added a customizer option to disable Quick View on product cards. When disabled,
  product card images are wrapped in a link to the product single.
- Added a template for the sku component of a product, `components/products/product-sku.php`.
- Added a new shortcode/block that allows selection of distinct product
  components. Example usage: `[bc-component type="description" id="117"]`.
  Valid types are: sku, description, image, title.
- Added an option to disable sync of analytics IDs.

### Fixed
- Fixed missing markup for AMP templates. Some valid tags had been
  erroneously stripped out.

### Changed
- Added a new parameter to the product title template (`components/products/product-title.php`)
  to set the header level. It should set the header appropriately
  for the context in which the component is loaded (h1 for the product
  single, h2 for the shortcode/block single, and h3 for the product card).
- Moved the Quick View markup from `components/products/product-card.php` to
  a new template, `components/products/quick-view-image.php`.
- Removed the wrapper div from the template `components/products/product-quick-view.php`.
  The wrapper will be added by the template controller.
- Changed the `assign_terms` capability for categories and brands to `do_not_allow`.
  Assignments would be overwritten by the next import. This keeps it from
  happening in the first place to avoid confusion.
- Turned off the `autocomplete` attribute on API fields in the settings 
  page. This will help to avoid an issue where autocomplete causes a change to
  user credentials and causes the store to disconnect when settings are saved.
- Updated the product quick view template, `components/products/product-quick-view.php`,
  uses the new product sku component.
- Updated the product shortcode single template, `components/products/product-shortcode-single.php`,
  uses the new product sku component.
- Updated the product single template, `components/products/product-single.php`,
  uses the new product sku component.
- Updated the onboarding flow to indicate where the user is in the setup process. Additionally,
  some styles were updated on the content areas, buttons, and start-over feature.
- Optimized the import process to avoid fetching data for products not listed
  in any active channels.

### Deprecated
- Deprecated the `$quickview` and `$attributes` variables in the template
  `components/products/product-card.php`. The variables are now empty, and
  will be removed in a future version.

## [3.0.2]

### Fixed
- Updated API client library to 1.12.1 to fix error in class definition
  for PriceRecord.

## [3.0.1]

### Fixed
- Fixed duplicate posts created in WordPress when importing products
  in draft or pending status. 

## [3.0.0]

### Added
- Added support for connecting to multiple BigCommerce channels. Since the
  plugin can't know the particular use case a store has for using multiple
  channels, we provide the base framework for site developers to extend
  in a way that makes sense for their business. Multi-channel support
  requires opt-in using a filter:
  ```
  add_filter( 'bigcommerce/channels/enable-multi-channel', '__return_true' );
  ```
  This will enable an admin to connect to multiple channels on the settings
  screen. The primary channel will still be used for all front-end requests
  unless filtered to use a different channel. Example:
  ```
  add_filter( 'bigcommerce/channel/current', function( $channel ) {
    // do some logic here to determine what channel to use
    return get_term( 697, \BigCommerce\Taxonomies\Channel\Channel::NAME );
  });
  ```
- Created a taxonomy for storing channels. Most stores will only have one,
  but a store with multi-channel enabled may have many. The taxonomy's UI
  is hidden, and it is only exposed during onboarding (when selecting the
  initial channel) and in the Channel Settings section when multi-channel
  is enabled. All products are associated with a channel term on import.

### Changed
- Updated the position and design of the start-over button and confirmation
  message for the on-boarding process.
- Fixed display of tax and total price in order history when an order was
  paid for entirely with store credit. It should no longer show a negative
  subtotal, and the grand total should properly display as $0.00 (formatted
  appropriately for the local currency).
- Currency can now be filtered at any point in the request. Previously,
  the currency would be locked in place when creating the formatter
  in the Currency service provider. The service provider will now use
  a factory method to return a formatter based on the current, possibly
  filtered, value of the `\BigCommerce\Settings\Sections\Currency::CURRENCY_CODE`
  option. Use the `pre_option_bigcommerce_currency_code` filter to adjust
  the currency in use at any given point in the request.
- The import process has changed to more efficiently support imports when
  connected to multiple channels. After fetching listings for each channel,
  products will be fetched from the Catalog API _once_. When fetching products
  in bulk, we now also fetch options and modifiers, taking advantage of
  new capabilities of the API. This limits the bulk import to 10 products
  per request, but saves two additional queries per product later in the import.
  The tasks to fetch listings and initialize channels now have a suffix
  of the channel ID on the string used to trigger the task status.
- The import queue is now stored as hidden posts in the `wp_posts` table,
  using the post type `bigcommerce_task`.
- Method signature for the `\BigCommerce\Import\Importers\Products\Product_Builder`
  constructor has changed. It now expects a \WP_Term representing the channel
  the product belongs to.
- Method signature for the `\BigCommerce\Import\Importers\Products\Product_Importer`
  constructor has changed. It now expects a \WP_Term representing the channel
  the product belongs to instead of a channel ID and an instance of the Channels API.
- Method signature for the `\BigCommerce\Import\Importers\Products\Product_Saver`
  constructor has changed. It now expects a \WP_Term representing the channel
  the product belongs to.
- The order of operations in `\BigCommerce\Import\Importers\Products\Product_Saver`
  has changed to assign terms to a product before setting its post data
  or post meta. This is to support multiple products with the same slug
  but in different channels.
- Method signature for the `\BigCommerce\Import\Importers\Products\Product_Strategy_Factory`
  constructor has changed. It now expects a \WP_Term representing the channel
  the product belongs to.
- Product price ranges are now calculated on import and stored in post meta
  rather than relying on values from the bc_variants table on render.
- Moved `\BigCommerce\Import\Review_Builder` to
  `\BigCommerce\Import\Importers\Reviews\Review_Builder`.
- Moved `\BigCommerce\Import\Review_Fetcher` to
  `\BigCommerce\Import\Importers\Reviews\Review_Fetcher`.
- Method signature for the `\BigCommerce\Import\Processors\Channel_Initializer`
  constructor has changed. It now expects a \WP_Term representing the channel
  to initialize.
- Renamed `\BigCommerce\Import\Processors\Listing_ID_Fetcher` to
  `\BigCommerce\Import\Processors\Listing_Fetcher` and changed its constructor
  signature to require a \WP_Term representing the channel for the listings.
- Renamed `\BigCommerce\Import\Processors\Product_ID_Fetcher` to
  `\BigCommerce\Import\Processors\Product_Data_Fetcher`.
- Changed the method signature for the `\BigCommerce\Import\Processors\Queue_Runner`
  constructor. It no longer requires an instance of the Channels API.
- Moved `\BigCommerce\Merchant\Routes` to `\BigCommerce\Taxonomies\Channels\Routes`

### Fixed
- Updated registration of block editor plugins to work with recent
  versions of Gutenberg.
- Fixed fatal error in the uninstaller from an undefined class constant.
  
### Removed
- Removed the `bc_products` table. All queries that used this table have been
  updated to use post meta.
- Removed the `bc_variants` table. All queries that used this table have been
  updated to use post meta.
- Removed the `bc_import_queue` table. All import tasks have been moved to
  the `wp_posts` table.
- Removed the `bigcommerce/pricing/channel_id` filter. The pricing API request
  will now derive the value from the current channel.
- Removed the `bigcommerce/pricing/currency_code` filter. The pricing API
  request will now derive the value from the `bigcommerce_currency_code` option.

### Deprecated
- The `post_id` field in the `bc_reviews` table is no longer used and
  will be removed in a future release.

## [2.2.1]

### Changed
- Updated the way cached pricing works while requesting new data from the
  Pricing API. We're now displaying the cached pricing first. We've also
  removed the spinner while loading pricing data and replaced with a simple
  fade in/out of prices.

## [2.2.0]

### Added
- Added a redirect to the Welcome/Settings screen on plugin activation

### Changed
- Updated the BigCommerce Checkout SDK to version 1.18.10

### Fixed
- Fixed a layout issue on the WP Admin BigCommerce Resources page where 
  resource cards were misaligned.
- Fixed AMP validation errors from improperly included scripts. Thanks, @westonruter!


## [2.1.0]

### Added
- Uses the new BigCommerce pricing API to retrieve more accurate pricing
  data based on selected product variants, options, and customer groups.
  The original price display feature still exists and is now the fallback
  if unable to fetch live pricing.
- Added a setting to determine whether prices should display with tax
  included or excluded. This duplicates a setting from the BigCommerce
  admin that is not available via the Store API.
- Added the `customer_group_id` property to the customer profile object
  retrieved from the Customer API.
- Added a routine to make BigCommerce nav menu meta boxes visible to users
  by default.
- Added webhooks to listen for product inventory updates. A received webhook
  will schedule an immediate cron job to pull updated product data from
  the Catalog API. 

### Changed
- Upgraded Checkout SDK to version 1.18.5
- Reduced the prominence of the checkout requirements notification when on
  admin pages unrelated to the BigCommerce plugin.
- Updated the template `components/products/product-price.php` with markup
  to support Pricing API ajax requests.

## [2.0.1]

### Fixed
- Handled the new firing order of block-editor related hooks in transitioning
  from the Gutenberg plugin to WordPress 5.0+. This fixes a PHP warning
  and some odd behavior from other plugins that register meta areas
  for the block editor.


## [2.0.0]

### Added
- Added new links and buttons to the Products custom post type edit screen 
  and the BigCommerce Settings page for managing your products on BigCommerce 
  and logging in to your account
- Added a Resources page to the BigCommerce admin section. The Resources page
  contains tab separated content that provides users with a repository of
  themes, plugins, apps, and support links to enhance or extend their
  BigCommerce for WordPress installation.
- Added an option to create a new menu in addition to selecting a preexisting
  menu on the Menu Select screen during on-boarding.
- Added an option to configure channel settings for new products during
  on-boarding. The channel selection screen is always shown now, even
  for new accounts that don't yet have a channel.
- Added an option to the on-boarding process to choose between a
  full-featured store and one directed more towards bloggers. This
  sets default settings depending on your choice.
- Added a filter for customer profile fields fetched from the API: 
  `bigcommerce/customer/empty_profile`
- Added a filter to wrap the output of a template. Can be used to prepend
  or append content to the template:
  `bigcommerce/template={$template}/output`
- Added a template for the checkout button on the cart

### Changed
- Updated the error handling and response messages related to the product 
  sync feature. We now provide more information to the user based on the
  type of error that has occurred.
- Added the product SKU to post meta, so that catalog searches can use
  WordPress meta queries.
- If the option to automatically add products to the channel is disabled,
  it will be honored even on the initial import when the channel has no
  products.
- Removed product pick list options for products that are out of stock.
- Changed how option and modifier fields are rendered and treated on
  the product single and Quick View modals. Modifiers using select/radio
  fields are now supported, using the same templates as the option fields.
  
  **NOTE:** Please take note of the changes to the option field templates and
  adjust your custom templates as needed.
  
  `components/modifier-types/modifier-checkbox.php` → `components/option-types/option-checkbox.php`
  
  `components/modifier-types/modifier-date.php` → `components/option-types/option-date.php`
  
  `components/modifier-types/modifier-number.php` → `components/option-types/option-number.php`
  
  `components/modifier-types/modifier-text.php` → `components/option-types/option-text.php`
- The template `components/cart/cart-actions.php` now takes an array of
  rendered `$actions` that will be echoed into the template.
- The template `components/products/product-card.php` requires a new
  attribute on the Quick View template wrapper: `data-quick-view-script=""`

### Fixed
- Fixed a typo on the Create New Account screen during on-boarding
- Fixed an issue with Quick View modal boxes in product cards where removing 
  the quick-view feature would break the JS and the page.
- The nonce for an ajax import request is validated before triggering the
  import cron action.
- Fixed an extra quote rendered in template wrappers.
- Fixed Flatpickr library issue with quick-view modal. **NOTE:** This changes the position
  of the date picker to inline with the date field. Update your CSS as needed.
  
### Deprecated
- The `modifiers` parameter to the cart REST controller is no longer used
  and will be removed in a future version.
- The `modifiers` variable in the template `components/products/product-form.php`
  is no longer used and will be removed in a future version.
- The template `components/products/product-modifiers.php` is no longer used.


## [1.6.0]

### Added
- Added a Menu Setup screen to the onboarding flow, giving merchants an
  opportunity to quickly add BigCommerce menu items to their navigation menu.
- A "Start Over" button is available in the onboarding screens, enabling
  the merchant to go back to the beginning of the account connection process.
- All option caches are flushed before and after running an import batch
  to avoid cache corruption from longer-running processes.
- The import log records more extensive debugging information. Use the
  `bigcommerce/logger/level` filter to change the logging level.
- Added hooks to render HTML inside the form tags on the plugin settings pages.
- Added child categories to the filter options in the product block/shortcode UI.

### Changed
- The import debug log moved from `uploads/logs/bigcommerce/import.log` to
  `uploads/logs/bigcommerce/debug.log`.

### Fixed
- Cleaned up a small memory leak in the product block/shortcode UI pagination.
- Fixed the check for an expired import lock when running an import via ajax.
- Fixed arguments to Channel Listings API requests to ensure that all products
  are returned even with larger batch sizes.
- Fixed a fatal error when intializing an import on PHP 7.0+.


## [1.5.0]

### Added
- The product selection popup in the admin for the products shortcode/Gutenberg
  block will now load additional pages of products as you scroll past the initially
  loaded products matching your query.
- When completing an embedded checkout, the customer's cart cookie is now
  cleared out so the cart menu item no longer shows items in the cart.
- Product Categories and Brands have new dynamic nav menu items to show top
  level terms in those taxonomies.
- Added synchronization back to BigCommerce when updating the Google Analytics
  tracking ID when GAEE is enabled.
- Added product categories and thumbnails to the admin list table for Products.
- Product Categories and Brands are visible (but not editable) in the WordPress admin.

### Fixed
- Fixed a JavaScript console error when initializing Gutenberg blocks, when
  some of those blocks should be disabled.
- Fixed the broken cancel button when reloading the customer address form
  after validation errors.
- Fixed styles in the products Gutenberg block, because WordPress doesn't
  call it Gutenberg anymore.
- Fixed broken synchronization of Facebook Pixel configuration between WordPress
  and BigCommerce.
- The product sync should no longer show a success message if an import failed.
- Fixed the featured image displayed for gift certificates in a customer's order history.
- Removed the "Required" asterisk from the Company Name field in the address form.
  It is not, in fact, required.

### Changed
- Changed the polling logic for the product import to prevent running multiple
  requests at the same time from a single browser window.
- The Product Category dropdown on the Products archive will now show hierarchical
  terms nested under their parents.


## [1.4.2]

### Fixed

- Fixed inconsistent defaults for ajax cart setting.

## [1.4.1]

### Fixed

- Fixed PHP fatal error that would occur intermittently when adding items
  to the cart.

## [1.4.0]

### Added

- On sites where the official AMP plugin for WordPress is active and SSL is not enabled,
  added an admin notice on the settings page informing users some features won't work
  correctly without HTTPS.
- In AMP, added cart item count indicator to nav menu item linking to Cart page
- Option to use Ajax to add products to the customer's cart
- Added the BigCommerce product ID to the products list in the WordPress admin
- Option to control the import batch size

### Fixed

- Fixed icons not loading correctly in AMP templates.
- Fixed as issue with product variants not working on single product shortcodes.
- Fixed an issue with field labels and IDs colliding when products are duplicated on
  the same page. All clicks would control the first product on the page.
- Fixed click behavior on product galleries
- Fixed bug allowing an import to start (and fail) before setting up a channel
- Fixed 1970 dates showing on order history when orders had not been shipped
- Fixed bug that ignored the minimum quantity requirements when adding a product to the cart
  from a product card.
- Fixed an issue with pagination ajax on shortcode product groups.

### Changed

- Updated BigCommerce v3 API client library to version 1.3.0. Parameters
  have changed on most methods to accept an array of arguments instead of
  a long parameter list.
- Refactored import task registration to use a filterable list. Instances
  of `Task_Definition` should be registered with the `Task_Manager` with an
  appropriate priority to control the order of operations.
- Changed the action that triggers each step of the import. It now uses the
  `bigcommerce/import/run` hook, with the current status as the first parameter,
  replacing the former `bigcommerce/import/run/status={$current_status}`.
- Separated category and brand imports into separate import steps, allowing
  for bulk queries and reducing the number of API requests required to import
  a product.
- Reorganized classes related to the API import process.

## [1.3.0]

### Added

- Added templates, styles, and plugin logic for compatibility with the Official AMP
  Plugin for Wordpress, through version 1.0. Themes still need to be made AMP-compatible
  if not using AMP classic mode.
- Added REST endpoints to proxy several BigCommerce API endpoints, including catalog,
  channels and cart. Most requests are cached for ten minutes by default.
- Added creation and handling of a BigCommerce webhook to bust cached proxy data
  related to a product when the product is updated in BigCommerce.

## [1.2.0]

### Added

- Product prices will update dynamically to reflect the price of the selected variant.
- Reintroduced the ability to set API credentials without using the connector app.
- Added logs for import errors, viewable through the plugin diagnostics section
  on the plugin settings screen.
- Added support for links directly to product variants.
- The import process will continue to run via ajax requests while an admin is
  on the plugin settings screen. This can speed up import processing on sites
  that depend on WordPress cron jobs for the import.

### Changed

- Refactored Gutenberg block registration to re-use code and allow more
  configuration when registering the blocks in PHP.
- Font sizes use relative units instead of pixels.
- Increased quantity field width to accommodate three digits.

### Fixed

- Fixed compatibility with newer (4.4+) versions of Gutenberg.
- Updated the `$_COOKIE` superglobal immediately on setting the cart cookie.
- Fixed a PHP error when the BigCommerce tax class API returns an invalid value.
- Added decimal precision to price sorting queries, fixing sorting for products
  that round to the same integer value.
- Improved accessibility and keyboard navigation on the plugin settings screen.

## [1.1.0]

### Added

- Created a new template tag, shortcode, and block for displaying product reviews.
  Shortcode usage: `[bigcommerce_reviews id={product ID}]`. Template tag
  usage: `echo \BigCommerce\Functions\product_reviews( $product_id );`
- Added a plugin diagnostics section to the settings screen.
- Added a static method to retrieve a Product object by product ID. Usage:
  `$product = \BigCommerce\Posts_Types\Product\Product::by_product_id( $product_id );`

### Changed

- Template may now have a wrapper HTML element that cannot be modified with
  a template override. This wrapper is defined in the template controller
  class associated with the template. Filters `bigcommerce/template/wrapper/tag`,
  `bigcommerce/template/wrapper/classes`, and `bigcommerce/template/wrapper/attributes`
  are available to modify this wrapper. Modification may break JavaScript
  provided by the plugin. We have added comments next to other HTML
  elements that are required to maintain JS functionality.

### Fixed

- Better error handling when the OAuth connector gives unexpected responses.

## [1.0.2]

### Changed

- Added even more sanitization to meet wordpress.org plugin review guidelines

## [1.0.1]

### Changed

- Added an additional layer of sanitization to all user input to meet wordpress.org
  plugin review guidelines
- Replaced bundled jQuery with calls to WordPress's default jQuery

## [0.15.0]

### Added

- Automatically add new products to the BigCommerce channel on next import

### Fixed

- Fixed an error in channel initialization that limited channels to the first 100 products

### Removed

- Removed the missing SSL notice from the admin. Instead, a smaller notice is
  displayed next to the Embedded Checkout option, explaining why it is disabled.

## [0.14.0]

### Added

- Introduced embedded checkout, with an option in the admin to disable it.

### Fixed

- Fixed a typo in the order summary template path. Order history should load correctly now.
- Replaced obsolete information regarding API credentials in the plugin readme.

## [0.13.0]

### Added
- Created account creation and authentication process
- Required creation of a Channel before importing products
- Added two-way sync for Product post status, title, and description with the linked Channel
- Added support for the BigCommerce Sites & Routes API
- Added admin notice when the BigCommerce account is not sufficiently configured to support checkout

### Changed
- Refactored the Cart template into several smaller components
- Moved theme templates from `public-views` to `templates/public`
- Organized theme templates into subdirectories
- Moved admin templates from `admin-views` to `templates/admin`
- Refreshed the list of countries and states used in address forms
- Updated BigCommerce PHP API to version 0.13.0
- Refactored template controller instantiation to add additional filtering for both the path and the controller class.
- Refactored settings sections into the namespace `BigCommerce\Settings\Sections`
- Refactored settings screens into the namespace `BigCommerce\Settings\Screens`
- Changed checkout login token generation to use the OAuth connector API

### Removed
- Removed the API Credentials settings section. All authentication should now go through the OAuth authentication process.
- Removed ability to edit Product post slug. The slug is imported from the Catalog API.
- Removed the Import Settings metabox obviated by the Channels API.

### Fixed
- Fixed the cart tax total to refresh when cart quantities change.

## [0.12.0]
### Added
- Added the Product Sync feature to Product List page.
- Added Welcome screen and Connect Account screen.

### Changed
- Refactored JS code in Gutenberg modules to use ES6 React syntax (removes usage of `wp` global React wrapper).
- Refactored other JS modules for extendability and moved i18n strings to PHP JS_Config.
- Reorganized JS modules and structure for easier readability.
- Added a new indicator in the Gutenberg products block to let the user know if they chose filters that produce no results.
- Added support for displaying estimated tax amounts in the cart.
- Refactored Analytics data tags to utilize Segment Analtyics.js script.
- Improved focus pointer UX elements when editing the product block.
- Rendered redesigned panels in Settings UI.
- Refactored settings screen registration and rendering.
- Prevented editing API credential settings if they are set using constants or environment variables.

### Removed
- Replaced GA/Pixel controller with Segment controller.

### Fixed
- Fixed a bug with the Gutenberg editor where the Featured filter was not showing up when reopening a saved block.
- Fixed a bug with the cart template where product removal was canceled by a missing template node.
- Fixed a bug with the cart where updating product qty was updating the remote cart but the API response changed causing an ajax error.
- Fixed a bug with product pages where  product review body text was not showing. Existing products should be re-imported to show reviews.
- Fixed an issue with the admin Products UI where default settings were not being applied when using the classic editor.

## [0.11.1] - 2018-08-28
### Fixed
- Remove reference to `Id` from the Gutenberg blocks `props` Object which was deprecated in version 3.3. Replaced with new key `clientId`.

## [0.11.0] - 2018-08-27
### Added
- Changelog
- Support for most product modifier field types: checkbox, date, number,
  single line text, multi line text
- Quantity field for the Add to Cart form
- Shim for the function wp_unschedule_hook(), which is not available on
  WordPress versions older than 4.9.0
- Updates to the uninstaller to account for data added in recent releases

### Changed
- Combined the "Product Archive" and "Product Catalog" sections in the theme customizer
- Updated the BigCommerce API SDK to bring it up-to-date with current API behavior.
  API classes formerly in the `BigCommerce\Api\v3` namespace have moved to
  `BigCommerce\Api\v3\Api`.
- When changing the import schedule, the next import is immediately rescheduled,
  instead of waiting until the next import runs.
- When running an import via CLI, reschedule the next cron import after
  the CLI import completes.

### Removed
- The class `BigCommerce\Customizer\Sections\Catalog` is gone. Its constants
  have moved to `BigCommerce\Customizer\Sections\Product_Archive`.

## [0.10.0] - 2018-08-03
### Added
- Rendering of form error messages that do not correspond to specific fields
- Timeout handling for "Load More" buttons
- Fallback image for gift certificates in cart and order history
- Automatically create Shipping & Returns page
- Placeholder graphics for all Gutenberg blocks
- Links to product pages from cart and order history
- Product review pagination
- Display option swatches with images or multiple colors
- Link from WordPress admin to BigCommerce admin to manage product reviews
- Option to disable reviews on a product, tied to WordPress's comment toggle

### Changed
- Product gallery thumbnail images will wrap after four thumbnails

### Fixed
- Render inline content for newly-created product blocks

## [0.9.0] - 2018-07-19
### Added
- Import product reviews and render on product pages
- Product review form
- Gift certificate purchasing
- Automatically create page for purchasing gift certificates, with the
  new shortcode `[bigcommerce_gift_form]`
- Automatically create page for checking gift certificate balances, with
  the new shortcode `[bigcommerce_gift_balance]`
- Settings for Facebook Pixel and Google Analytics tracking IDs
- Automatic import of Facebook Pixel and Google Analytics tracking IDs from
  the BigCommerce store
- Two-way sync of Facebook Pixel tracking code with the BigCommerce store
- Render Facebook Pixel and Google Analytics tracking codes
- Tracking for add to cart and view product events
- Settings for ordering and pagination in the product shortcode/block interface

### Fixed
- Manually reset the global `$post`, because `wp_reset_postdata()` does not,
  in fact, reset postdata, so far as Gutenberg 3.2.0 is concerned.


[Unreleased]: https://github.com/moderntribe/bigcommerce/compare/master...develop
<<<<<<< HEAD
=======
[3.8.1]: https://github.com/bigcommerce/bigcommerce-for-wordpress/compare/3.8.0...3.8.1
>>>>>>> 4ad9ac6d
[3.8.0]: https://github.com/bigcommerce/bigcommerce-for-wordpress/compare/3.7.0...3.8.0
[3.7.0]: https://github.com/bigcommerce/bigcommerce-for-wordpress/compare/3.6.0...3.7.0
[3.6.0]: https://github.com/bigcommerce/bigcommerce-for-wordpress/compare/3.5.0...3.6.0
[3.5.0]: https://github.com/bigcommerce/bigcommerce-for-wordpress/compare/3.4.1...3.5.0
[3.4.1]: https://github.com/bigcommerce/bigcommerce-for-wordpress/compare/3.4.0...3.4.1
[3.4.0]: https://github.com/bigcommerce/bigcommerce-for-wordpress/compare/3.3.0...3.4.0
[3.3.0]: https://github.com/bigcommerce/bigcommerce-for-wordpress/compare/3.2.0...3.3.0
[3.2.0]: https://github.com/bigcommerce/bigcommerce-for-wordpress/compare/3.1.0...3.2.0
[3.1.0]: https://github.com/bigcommerce/bigcommerce-for-wordpress/compare/3.0.2...3.1.0
[3.0.2]: https://github.com/bigcommerce/bigcommerce-for-wordpress/compare/3.0.1...3.0.2
[3.0.1]: https://github.com/bigcommerce/bigcommerce-for-wordpress/compare/3.0.0...3.0.1
[3.0.0]: https://github.com/bigcommerce/bigcommerce-for-wordpress/compare/2.2.1...3.0.0
[2.2.1]: https://github.com/bigcommerce/bigcommerce-for-wordpress/compare/2.2.0...2.2.1
[2.2.0]: https://github.com/bigcommerce/bigcommerce-for-wordpress/compare/2.1.0...2.2.0
[2.1.0]: https://github.com/bigcommerce/bigcommerce-for-wordpress/compare/2.0.1...2.1.0
[2.0.1]: https://github.com/bigcommerce/bigcommerce-for-wordpress/compare/2.0.0...2.0.1
[2.0.0]: https://github.com/bigcommerce/bigcommerce-for-wordpress/compare/1.6.0...2.0.0
[1.6.0]: https://github.com/bigcommerce/bigcommerce-for-wordpress/compare/1.5.0...1.6.0
[1.5.0]: https://github.com/bigcommerce/bigcommerce-for-wordpress/compare/1.4.2...1.5.0
[1.4.2]: https://github.com/bigcommerce/bigcommerce-for-wordpress/compare/1.4.1...1.4.2
[1.4.1]: https://github.com/bigcommerce/bigcommerce-for-wordpress/compare/1.4.0...1.4.1
[1.4.0]: https://github.com/bigcommerce/bigcommerce-for-wordpress/compare/1.3.0...1.4.0
[1.3.0]: https://github.com/bigcommerce/bigcommerce-for-wordpress/compare/1.2.0...1.3.0
[1.2.0]: https://github.com/bigcommerce/bigcommerce-for-wordpress/compare/1.1.0...1.2.0
[1.1.0]: https://github.com/bigcommerce/bigcommerce-for-wordpress/compare/1.0.2...1.1.0
[1.0.2]: https://github.com/bigcommerce/bigcommerce-for-wordpress/compare/1.0.1...1.0.2
[1.0.1]: https://github.com/bigcommerce/bigcommerce-for-wordpress/compare/0.15.0...1.0.1
[0.15.0]: https://github.com/bigcommerce/bigcommerce-for-wordpress/compare/0.14.0...0.15.0
[0.14.0]: https://github.com/bigcommerce/bigcommerce-for-wordpress/compare/0.13.0...0.14.0
[0.13.0]: https://github.com/bigcommerce/bigcommerce-for-wordpress/compare/0.12.0...0.13.0
[0.12.0]: https://github.com/bigcommerce/bigcommerce-for-wordpress/compare/0.11.1...0.12.0
[0.11.1]: https://github.com/bigcommerce/bigcommerce-for-wordpress/compare/0.11.0...0.11.1
[0.11.0]: https://github.com/bigcommerce/bigcommerce-for-wordpress/compare/0.10.0...0.11.0
[0.10.0]: https://github.com/bigcommerce/bigcommerce-for-wordpress/compare/0.9.0...0.10.0
[0.9.0]: https://github.com/bigcommerce/bigcommerce-for-wordpress/compare/0.8.0...0.9.0<|MERGE_RESOLUTION|>--- conflicted
+++ resolved
@@ -1,14 +1,11 @@
 # Changelog
 
-<<<<<<< HEAD
-=======
 ## [3.8.1]
 
 ### Changed
 
 - Updated embedded checkout SDK to version 1.37.1 to better handle failures from the cart handover.
 
->>>>>>> 4ad9ac6d
 ## [3.8.0]
 
 ### Added
@@ -75,7 +72,7 @@
   from this plugin, add the following snipped to a theme or plugin:
   ```
   add_action( 'plugins_loaded', function() {
-  	remove_action( 'wp_head', bigcommerce()->post_types->product_page_meta_description, 0 );
+    remove_action( 'wp_head', bigcommerce()->post_types->product_page_meta_description, 0 );
   }, 100, 0 );
   ```
 - Added support for custom image alt text. The alt text set in the BigCommerce admin will
@@ -951,10 +948,7 @@
 
 
 [Unreleased]: https://github.com/moderntribe/bigcommerce/compare/master...develop
-<<<<<<< HEAD
-=======
 [3.8.1]: https://github.com/bigcommerce/bigcommerce-for-wordpress/compare/3.8.0...3.8.1
->>>>>>> 4ad9ac6d
 [3.8.0]: https://github.com/bigcommerce/bigcommerce-for-wordpress/compare/3.7.0...3.8.0
 [3.7.0]: https://github.com/bigcommerce/bigcommerce-for-wordpress/compare/3.6.0...3.7.0
 [3.6.0]: https://github.com/bigcommerce/bigcommerce-for-wordpress/compare/3.5.0...3.6.0
